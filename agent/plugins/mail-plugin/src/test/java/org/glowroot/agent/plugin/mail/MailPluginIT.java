/**
 * Copyright 2019 the original author or authors.
 *
 * Licensed under the Apache License, Version 2.0 (the "License");
 * you may not use this file except in compliance with the License.
 * You may obtain a copy of the License at
 *
 * http://www.apache.org/licenses/LICENSE-2.0
 *
 * Unless required by applicable law or agreed to in writing, software
 * distributed under the License is distributed on an "AS IS" BASIS,
 * WITHOUT WARRANTIES OR CONDITIONS OF ANY KIND, either express or implied.
 * See the License for the specific language governing permissions and
 * limitations under the License.
 */
package org.glowroot.agent.plugin.mail;

import java.util.Collections;
import java.util.Iterator;
import java.util.List;

import com.google.common.collect.Lists;
import com.icegreen.greenmail.util.GreenMail;
import com.icegreen.greenmail.util.GreenMailUtil;
import com.icegreen.greenmail.util.ServerSetupTest;
<<<<<<< HEAD
import org.junit.After;
import org.junit.AfterClass;
import org.junit.BeforeClass;
import org.junit.Test;
=======
import org.junit.jupiter.api.AfterEach;
import org.junit.jupiter.api.AfterAll;
import org.junit.jupiter.api.BeforeAll;
import org.junit.jupiter.api.Test;
>>>>>>> e61c50a4

import org.glowroot.agent.it.harness.AppUnderTest;
import org.glowroot.agent.it.harness.Container;
import org.glowroot.agent.it.harness.Containers;
import org.glowroot.agent.it.harness.TransactionMarker;
import org.glowroot.wire.api.model.TraceOuterClass.Trace;

import static org.assertj.core.api.Assertions.assertThat;

public class MailPluginIT {

    private static Container container;

    @BeforeAll
    public static void setUp() throws Exception {
        container = Containers.create();
    }

    @AfterAll
    public static void tearDown() throws Exception {
        container.close();
    }

    @AfterEach
    public void afterEachTest() throws Exception {
        container.checkAndReset();
    }

    @Test
    public void shouldSendMessage() throws Exception {
        // when
        Trace trace = container.execute(ExecuteSend.class);

        // then
        checkTimers(trace);

        Iterator<Trace.Entry> i = trace.getEntryList().iterator();

        Trace.Entry entry = i.next();
        assertThat(entry.getDepth()).isEqualTo(0);
        assertThat(entry.getMessage()).startsWith("mail connect smtp://");

        assertThat(i.hasNext()).isTrue();

        entry = i.next();
        assertThat(entry.getDepth()).isEqualTo(0);
        assertThat(entry.getMessage()).isEqualTo("mail send message");

        assertThat(i.hasNext()).isFalse();

    }

    private static void checkTimers(Trace trace) {
        Trace.Timer rootTimer = trace.getHeader().getMainThreadRootTimer();
        List<String> timerNames = Lists.newArrayList();
        for (Trace.Timer timer : rootTimer.getChildTimerList()) {
            timerNames.add(timer.getName());
        }
        Collections.sort(timerNames);
        assertThat(timerNames).containsExactly("mail");
        for (Trace.Timer timer : rootTimer.getChildTimerList()) {
            assertThat(timer.getChildTimerList()).isEmpty();
        }
        assertThat(trace.getHeader().getAsyncTimerCount()).isZero();
    }

    public static class ExecuteSend extends DoMail {
        @Override
        public void transactionMarker() {
            GreenMailUtil.sendTextEmailTest("to@localhost.com", "from@localhost.com",
                    "some subject", "some body");
        }
    }

    private abstract static class DoMail implements AppUnderTest, TransactionMarker {
        @Override
        public void executeApp() throws Exception {
<<<<<<< HEAD
            GreenMail greenMail = new GreenMail(ServerSetupTest.SMTP);
=======
            GreenMail greenMail = new GreenMail(ServerSetupTest.SMTP); // uses test ports by default
            greenMail.start();
>>>>>>> e61c50a4
            try {
                greenMail.start();
                transactionMarker();
            } finally {
                greenMail.stop();
            }
        }
    }
}<|MERGE_RESOLUTION|>--- conflicted
+++ resolved
@@ -23,17 +23,10 @@
 import com.icegreen.greenmail.util.GreenMail;
 import com.icegreen.greenmail.util.GreenMailUtil;
 import com.icegreen.greenmail.util.ServerSetupTest;
-<<<<<<< HEAD
-import org.junit.After;
-import org.junit.AfterClass;
-import org.junit.BeforeClass;
-import org.junit.Test;
-=======
 import org.junit.jupiter.api.AfterEach;
 import org.junit.jupiter.api.AfterAll;
 import org.junit.jupiter.api.BeforeAll;
 import org.junit.jupiter.api.Test;
->>>>>>> e61c50a4
 
 import org.glowroot.agent.it.harness.AppUnderTest;
 import org.glowroot.agent.it.harness.Container;
@@ -111,12 +104,7 @@
     private abstract static class DoMail implements AppUnderTest, TransactionMarker {
         @Override
         public void executeApp() throws Exception {
-<<<<<<< HEAD
             GreenMail greenMail = new GreenMail(ServerSetupTest.SMTP);
-=======
-            GreenMail greenMail = new GreenMail(ServerSetupTest.SMTP); // uses test ports by default
-            greenMail.start();
->>>>>>> e61c50a4
             try {
                 greenMail.start();
                 transactionMarker();
