FROM openjdk:17-jdk-bullseye as builder

COPY target/glowroot-central-*.zip /tmp/glowroot-central.zip
RUN useradd --no-log-init -r -g root glowroot
RUN unzip -d /tmp /tmp/glowroot-central.zip \
    && chown -R glowroot:root /tmp/glowroot-central \
    && chmod -R g+rw /tmp/glowroot-central

FROM openjdk:17-jdk-bullseye

COPY docker-entrypoint.sh /usr/local/bin/
COPY glowroot-central.sh /usr/local/bin/

RUN useradd --no-log-init -r -g root glowroot

COPY --from=builder --chown=glowroot:root /tmp/glowroot-central /usr/share/glowroot-central

WORKDIR /usr/share/glowroot-central

<<<<<<< HEAD
RUN chmod g+w /usr/share/glowroot-central \
    chmod a+x /usr/local/bin/docker-entrypoint.sh \
=======
RUN chmod a+x /usr/local/bin/docker-entrypoint.sh \
>>>>>>> 979535d2
    && chmod a+x /usr/local/bin/glowroot-central.sh \
    && sed -i 's/^cassandra.contactPoints=$/cassandra.contactPoints=cassandra/' /usr/share/glowroot-central/glowroot-central.properties \
    && echo '\ncassandra.symmetricEncryptionKey=' >> /usr/share/glowroot-central/glowroot-central.properties

EXPOSE 4000 8181

USER glowroot:root

ENV GLOWROOT_OPTS ""

ENTRYPOINT ["docker-entrypoint.sh"]

CMD ["glowroot-central.sh"]<|MERGE_RESOLUTION|>--- conflicted
+++ resolved
@@ -17,12 +17,7 @@
 
 WORKDIR /usr/share/glowroot-central
 
-<<<<<<< HEAD
-RUN chmod g+w /usr/share/glowroot-central \
-    chmod a+x /usr/local/bin/docker-entrypoint.sh \
-=======
 RUN chmod a+x /usr/local/bin/docker-entrypoint.sh \
->>>>>>> 979535d2
     && chmod a+x /usr/local/bin/glowroot-central.sh \
     && sed -i 's/^cassandra.contactPoints=$/cassandra.contactPoints=cassandra/' /usr/share/glowroot-central/glowroot-central.properties \
     && echo '\ncassandra.symmetricEncryptionKey=' >> /usr/share/glowroot-central/glowroot-central.properties
